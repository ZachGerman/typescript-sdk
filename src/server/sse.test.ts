--- conflicted
+++ resolved
@@ -9,23 +9,15 @@
 
 const createMockResponse = () => {
   const res = {
-<<<<<<< HEAD
-    writeHead: jest.fn<http.ServerResponse['writeHead']>(),
-    write: jest.fn<http.ServerResponse['write']>().mockReturnValue(true),
-    on: jest.fn<http.ServerResponse['on']>(),
-    end: jest.fn<http.ServerResponse['end']>(),
-=======
     writeHead: jest.fn<http.ServerResponse['writeHead']>().mockReturnThis(),
     write: jest.fn<http.ServerResponse['write']>().mockReturnThis(),
     on: jest.fn<http.ServerResponse['on']>().mockReturnThis(),
     end: jest.fn<http.ServerResponse['end']>().mockReturnThis(),
->>>>>>> 6e0b6997
   };
   
   return res as unknown as jest.Mocked<http.ServerResponse>;
 };
 
-<<<<<<< HEAD
 const createMockRequest = ({ headers = {}, body }: { headers?: Record<string, string>, body?: string } = {}) => {
   const mockReq = {
     headers,
@@ -55,7 +47,7 @@
 
   return mockReq;
 };
-=======
+
 /**
  * Helper to create and start test HTTP server with MCP setup
  */
@@ -154,7 +146,6 @@
     body: JSON.stringify(message),
   });
 }
->>>>>>> 6e0b6997
 
 describe('SSEServerTransport', () => {
 
