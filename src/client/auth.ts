--- conflicted
+++ resolved
@@ -548,11 +548,8 @@
         refreshToken: tokens.refresh_token,
         resource,
         addClientAuthentication: provider.addClientAuthentication,
-<<<<<<< HEAD
         jwtCredentials,
-=======
         fetchFn,
->>>>>>> abb2f0aa
       });
 
       await provider.saveTokens(newTokens);
